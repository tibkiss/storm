--- conflicted
+++ resolved
@@ -574,8 +574,6 @@
             (cond ~@guards
                   true (throw ~error-local)
                   )))))
-<<<<<<< HEAD
-=======
 
 (defn redirect-stdio-to-log4j! []
   ;; set-var-root doesn't work with *out* and *err*, so digging much deeper here
@@ -589,5 +587,4 @@
   ;;         (java.io.OutputStreamWriter.
   ;;           (log-stream :error "STDIO"))
   ;;         true))
-  (log-capture! "STDIO"))
->>>>>>> a3094ef9
+  (log-capture! "STDIO"))