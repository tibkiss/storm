/**
 * Licensed to the Apache Software Foundation (ASF) under one
 * or more contributor license agreements.  See the NOTICE file
 * distributed with this work for additional information
 * regarding copyright ownership.  The ASF licenses this file
 * to you under the Apache License, Version 2.0 (the
 * "License"); you may not use this file except in compliance
 * with the License.  You may obtain a copy of the License at
 *
 * http://www.apache.org/licenses/LICENSE-2.0
 *
 * Unless required by applicable law or agreed to in writing, software
 * distributed under the License is distributed on an "AS IS" BASIS,
 * WITHOUT WARRANTIES OR CONDITIONS OF ANY KIND, either express or implied.
 * See the License for the specific language governing permissions and
 * limitations under the License.
 */
package backtype.storm.utils;


import backtype.storm.Config;
import backtype.storm.generated.ClusterSummary;
import backtype.storm.generated.Nimbus;
import backtype.storm.generated.NimbusSummary;
import backtype.storm.nimbus.ILeaderElector;
import backtype.storm.nimbus.NimbusInfo;
import backtype.storm.security.auth.ThriftClient;
import backtype.storm.security.auth.ThriftConnectionType;
import clojure.lang.IFn;
import clojure.lang.PersistentArrayMap;
import com.google.common.base.Splitter;
import org.apache.thrift.transport.TTransportException;
import org.slf4j.Logger;
import org.slf4j.LoggerFactory;

import java.util.List;
import java.util.Map;

public class NimbusClient extends ThriftClient {
    private Nimbus.Client _client;
    private static final Logger LOG = LoggerFactory.getLogger(NimbusClient.class);


    public static NimbusClient getConfiguredClient(Map conf) {
        return getConfiguredClientAs(conf, null);
    }

    public static NimbusClient getConfiguredClientAs(Map conf, String asUser) {
<<<<<<< HEAD
        List<String> seeds = (List<String>) conf.get(Config.NIMBUS_SEEDS);
        for(String seed : seeds) {
            String[] split = seed.split(":");
            String host = split[0];
            int port = Integer.parseInt(split[1]);
            try {
                NimbusClient client = new NimbusClient(conf,host,port);
                ClusterSummary clusterInfo = client.getClient().getClusterInfo();
                List<NimbusSummary> nimbuses = clusterInfo.get_nimbuses();
                if(nimbuses != null) {
                    for(NimbusSummary nimbusSummary : nimbuses) {
                        if(nimbusSummary.is_isLeader()) {
                            return new NimbusClient(conf, nimbusSummary.get_host(), nimbusSummary.get_port(), null, asUser);
                        }
                    }
                }
                throw new RuntimeException("Found nimbuses " + nimbuses + " none of which is elected as leader, please try " +
                        "again after some time.");
            } catch (Exception e) {
                LOG.warn("Ignoring exception while trying to get leader nimbus info from " + seed, e);
            }
=======
        try {
            if(conf.containsKey(Config.STORM_DO_AS_USER)) {
                if(asUser != null && !asUser.isEmpty()) {
                    LOG.warn("You have specified a doAsUser as param {} and a doAsParam as config, config will take precedence."
                            , asUser, conf.get(Config.STORM_DO_AS_USER));
                }
                asUser = (String) conf.get(Config.STORM_DO_AS_USER);
            }
            String nimbusHost = (String) conf.get(Config.NIMBUS_HOST);
            return new NimbusClient(conf, nimbusHost, null, null, asUser);
        } catch (TTransportException ex) {
            throw new RuntimeException(ex);
>>>>>>> 2aaa7180
        }
        throw new RuntimeException("Could not find leader nimbus from seed hosts " + seeds +". " +
                "Did you specify a valid list of nimbus host:port for config " + Config.NIMBUS_SEEDS);
    }

    public NimbusClient(Map conf, String host, int port) throws TTransportException {
        this(conf, host, port, null);
    }

    public NimbusClient(Map conf, String host, int port, Integer timeout) throws TTransportException {
        super(conf, ThriftConnectionType.NIMBUS, host, port, timeout, null);
        _client = new Nimbus.Client(_protocol);
    }

    public NimbusClient(Map conf, String host, Integer port, Integer timeout, String asUser) throws TTransportException {
        super(conf, ThriftConnectionType.NIMBUS, host, port, timeout, asUser);
        _client = new Nimbus.Client(_protocol);
    }

    public NimbusClient(Map conf, String host) throws TTransportException {
        super(conf, ThriftConnectionType.NIMBUS, host, null, null, null);
        _client = new Nimbus.Client(_protocol);
    }

    public Nimbus.Client getClient() {
        return _client;
    }
}<|MERGE_RESOLUTION|>--- conflicted
+++ resolved
@@ -46,49 +46,43 @@
     }
 
     public static NimbusClient getConfiguredClientAs(Map conf, String asUser) {
-<<<<<<< HEAD
+        if (conf.containsKey(Config.STORM_DO_AS_USER)) {
+            if (asUser != null && !asUser.isEmpty()) {
+                LOG.warn("You have specified a doAsUser as param {} and a doAsParam as config, config will take precedence."
+                        , asUser, conf.get(Config.STORM_DO_AS_USER));
+            }
+            asUser = (String) conf.get(Config.STORM_DO_AS_USER);
+        }
+
         List<String> seeds = (List<String>) conf.get(Config.NIMBUS_SEEDS);
-        for(String seed : seeds) {
+        for (String seed : seeds) {
             String[] split = seed.split(":");
             String host = split[0];
             int port = Integer.parseInt(split[1]);
             try {
-                NimbusClient client = new NimbusClient(conf,host,port);
+                NimbusClient client = new NimbusClient(conf, host, port);
                 ClusterSummary clusterInfo = client.getClient().getClusterInfo();
                 List<NimbusSummary> nimbuses = clusterInfo.get_nimbuses();
-                if(nimbuses != null) {
-                    for(NimbusSummary nimbusSummary : nimbuses) {
-                        if(nimbusSummary.is_isLeader()) {
+                if (nimbuses != null) {
+                    for (NimbusSummary nimbusSummary : nimbuses) {
+                        if (nimbusSummary.is_isLeader()) {
                             return new NimbusClient(conf, nimbusSummary.get_host(), nimbusSummary.get_port(), null, asUser);
                         }
                     }
+                    throw new RuntimeException("Found nimbuses " + nimbuses + " none of which is elected as leader, please try " +
+                            "again after some time.");
                 }
-                throw new RuntimeException("Found nimbuses " + nimbuses + " none of which is elected as leader, please try " +
-                        "again after some time.");
             } catch (Exception e) {
-                LOG.warn("Ignoring exception while trying to get leader nimbus info from " + seed, e);
+                LOG.warn("Ignoring exception while trying to get leader nimbus info from " + seed
+                        + ". will retry with a different seed host.", e);
             }
-=======
-        try {
-            if(conf.containsKey(Config.STORM_DO_AS_USER)) {
-                if(asUser != null && !asUser.isEmpty()) {
-                    LOG.warn("You have specified a doAsUser as param {} and a doAsParam as config, config will take precedence."
-                            , asUser, conf.get(Config.STORM_DO_AS_USER));
-                }
-                asUser = (String) conf.get(Config.STORM_DO_AS_USER);
-            }
-            String nimbusHost = (String) conf.get(Config.NIMBUS_HOST);
-            return new NimbusClient(conf, nimbusHost, null, null, asUser);
-        } catch (TTransportException ex) {
-            throw new RuntimeException(ex);
->>>>>>> 2aaa7180
         }
-        throw new RuntimeException("Could not find leader nimbus from seed hosts " + seeds +". " +
+        throw new RuntimeException("Could not find leader nimbus from seed hosts " + seeds + ". " +
                 "Did you specify a valid list of nimbus host:port for config " + Config.NIMBUS_SEEDS);
     }
 
     public NimbusClient(Map conf, String host, int port) throws TTransportException {
-        this(conf, host, port, null);
+        this(conf, host, port, null, null);
     }
 
     public NimbusClient(Map conf, String host, int port, Integer timeout) throws TTransportException {
