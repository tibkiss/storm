--- conflicted
+++ resolved
@@ -14,13 +14,9 @@
 ;; See the License for the specific language governing permissions and
 ;; limitations under the License.
 (ns backtype.storm.daemon.supervisor
-<<<<<<< HEAD
   (:import [java.io OutputStreamWriter BufferedWriter IOException])
-  (:import [backtype.storm.scheduler ISupervisor])
-=======
   (:import [backtype.storm.scheduler ISupervisor]
            [java.net JarURLConnection])
->>>>>>> b2a8a77c
   (:use [backtype.storm bootstrap])
   (:use [backtype.storm.daemon common])
   (:require [backtype.storm.daemon [worker :as worker]])
@@ -78,11 +74,6 @@
 
 (defn- read-assignments
   "Returns map from port to struct containing :storm-id and :executors"
-<<<<<<< HEAD
-  [assignments-snapshot assignment-id]
-  (->> (dofor [sid (keys assignments-snapshot)] (read-my-executors assignments-snapshot sid assignment-id))
-       (apply merge-with (fn [& params] (throw-runtime (str "Should not have multiple topologies assigned to one port " params))))))
-=======
   ([assignments-snapshot assignment-id]
      (->> (dofor [sid (keys assignments-snapshot)] (read-my-executors assignments-snapshot sid assignment-id))
           (apply merge-with (fn [& ignored] (throw-runtime "Should not have multiple topologies assigned to one port")))))
@@ -94,7 +85,6 @@
             (if (> @retries 2) (throw e) (swap! retries inc))
             (log-warn (.getMessage e) ": retrying " @retries " of 3")
             existing-assignment))))
->>>>>>> b2a8a77c
 
 (defn- read-storm-code-locations
   [assignments-snapshot]
@@ -263,27 +253,20 @@
     (when thread-pid
       (psim/kill-process thread-pid))
     (doseq [pid pids]
-<<<<<<< HEAD
+      (if as-user
+        (worker-launcher-and-wait conf user ["signal" pid "9"] :log-prefix (str "kill -15 " pid))
+        (kill-process-with-sig-term pid)))
+    (if-not (empty? pids) (sleep-secs 1)) ;; allow 1 second for execution of cleanup threads on worker.
+    (doseq [pid pids]
       (if as-user
         (worker-launcher-and-wait conf user ["signal" pid "9"] :log-prefix (str "kill -9 " pid))
-        (ensure-process-killed! pid))
+        (force-kill-process pid))
       (if as-user
-        (rmr-as-user conf id user (worker-pid-path conf id pid))
+        (rmr-as-user conf id user (worker-pid-path conf id pid)) 
         (try
           (rmpath (worker-pid-path conf id pid))
-          (catch Exception e)) ;; on windows, the supervisor may still holds the lock on the worker directory
-      ))
+          (catch Exception e)))) ;; on windows, the supervisor may still holds the lock on the worker directory
     (try-cleanup-worker conf id user))
-=======
-      (kill-process-with-sig-term pid))
-    (if-not (empty? pids) (sleep-secs 1)) ;; allow 1 second for execution of cleanup threads on worker.
-    (doseq [pid pids]
-      (force-kill-process pid)
-      (try
-        (rmpath (worker-pid-path conf id pid))
-        (catch Exception e))) ;; on windows, the supervisor may still holds the lock on the worker directory
-    (try-cleanup-worker conf id))
->>>>>>> b2a8a77c
   (log-message "Shut down " (:supervisor-id supervisor) ":" id))
 
 (def SUPERVISOR-ZK-ACLS
@@ -629,31 +612,23 @@
           jlp (jlp stormroot conf)
           stormjar (supervisor-stormjar-path stormroot)
           storm-conf (read-supervisor-storm-conf conf storm-id)
-<<<<<<< HEAD
-          classpath (add-to-classpath (current-classpath) [stormjar])
-          top-gc-opts (storm-conf TOPOLOGY-WORKER-GC-CHILDOPTS)
-          gc-opts (substitute-childopts (if top-gc-opts top-gc-opts (conf WORKER-GC-CHILDOPTS)) worker-id storm-id port)
-          user (storm-conf TOPOLOGY-SUBMITTER-USER)
-          logfilename (logs-filename storm-id port)
-
-          worker-childopts (substitute-childopts (conf WORKER-CHILDOPTS) worker-id storm-id port)
-          topo-worker-childopts (substitute-childopts (storm-conf TOPOLOGY-WORKER-CHILDOPTS) worker-id storm-id port)
-=======
           topo-classpath (if-let [cp (storm-conf TOPOLOGY-CLASSPATH)]
                            [cp]
                            [])
           classpath (-> (current-classpath)
                         (add-to-classpath [stormjar])
                         (add-to-classpath topo-classpath))
+          top-gc-opts (storm-conf TOPOLOGY-WORKER-GC-CHILDOPTS)
+          gc-opts (substitute-childopts (if top-gc-opts top-gc-opts (conf WORKER-GC-CHILDOPTS)) worker-id storm-id port)
+          user (storm-conf TOPOLOGY-SUBMITTER-USER)
+          logfilename (logs-filename storm-id port)
           worker-childopts (when-let [s (conf WORKER-CHILDOPTS)]
-                             (substitute-worker-childopts s port))
+                             (substitute-childopts s worker-id storm-id port))
           topo-worker-childopts (when-let [s (storm-conf TOPOLOGY-WORKER-CHILDOPTS)]
-                                  (substitute-worker-childopts s port))
+                                  (substitute-childopts s worker-id storm-id port))
           topology-worker-environment (if-let [env (storm-conf TOPOLOGY-ENVIRONMENT)]
                                         (merge env {"LD_LIBRARY_PATH" jlp})
                                         {"LD_LIBRARY_PATH" jlp})
-          logfilename (str "worker-" port ".log")
->>>>>>> b2a8a77c
           command (concat
                     [(java-cmd) "-server"]
                     worker-childopts
@@ -672,9 +647,7 @@
                      (:assignment-id supervisor)
                      port
                      worker-id])
-<<<<<<< HEAD
           command (->> command (map str) (filter (complement empty?)))]
-
       (log-message "Launching worker with command: " (shell-cmd command))
       (write-log-metadata! storm-conf user worker-id storm-id port conf)
       (set-worker-user! conf worker-id user)
@@ -685,18 +658,9 @@
         (remove-dead-worker worker-id) 
         (if run-worker-as-user
           (let [worker-dir (worker-root conf worker-id)]
-            (worker-launcher conf user ["worker" worker-dir (write-script worker-dir command :environment {"LD_LIBRARY_PATH" jlp})] :log-prefix log-prefix :exit-code-callback callback))
-          (launch-process command :environment {"LD_LIBRARY_PATH" jlp} :log-prefix log-prefix :exit-code-callback callback)
+            (worker-launcher conf user ["worker" worker-dir (write-script worker-dir command :environment topology-worker-environment)] :log-prefix log-prefix :exit-code-callback callback))
+          (launch-process command :environment topology-worker-environment :log-prefix log-prefix :exit-code-callback callback)
       ))))
-=======
-          command (->> command (map str) (filter (complement empty?)))
-          shell-cmd (->> command
-                         (map #(str \' (clojure.string/escape % {\' "\\'"}) \'))
-                         (clojure.string/join " "))]
-      (log-message "Launching worker with command: " shell-cmd)
-      (launch-process command :environment topology-worker-environment)
-      ))
->>>>>>> b2a8a77c
 
 ;; local implementation
 
