--- conflicted
+++ resolved
@@ -49,99 +49,6 @@
        (map #(.get_stats ^ExecutorSummary %))
        (filter not-nil?)))
 
-<<<<<<< HEAD
-(def tips
-  "Defines a mapping of help texts for elements of the UI pages."
-  {:sys-stats "Use this to toggle inclusion of storm system components."
-   :version (str "The version of storm installed on the UI node. (Hopefully, "
-                 "this is the same on all storm nodes!)")
-   :nimbus-uptime (str "The duration the current Nimbus instance has been "
-                       "running. (Note that the storm cluster may have been "
-                       "deployed and available for a much longer period than "
-                       "the current Nimbus process has been running.)")
-   :num-supervisors "The number of nodes in the cluster currently."
-   :num-slots "Slots are Workers (processes)."
-   :num-execs "Executors are threads in a Worker process."
-   :num-tasks (str "A Task is an instance of a Bolt or Spout. The number of "
-                   "Tasks is almost always equal to the number of Executors.")
-   :name "The name given to the topology by when it was submitted."
-   :name-link "Click the name to view the Topology's information."
-   :topo-id "The unique ID given to a Topology each time it is launched."
-   :status "The status can be one of ACTIVE, INACTIVE, KILLED, or REBALANCING."
-   :topo-uptime "The time since the Topology was submitted."
-   :num-workers "The number of Workers (processes)."
-   :sup-id (str "A unique identifier given to a Supervisor when it joins the "
-                "cluster.")
-   :sup-host (str "The hostname reported by the remote host. (Note that this "
-                  "hostname is not the result of a reverse lookup at the "
-                  "Nimbus node.)")
-   :sup-uptime (str "The length of time a Supervisor has been registered to the "
-                    "cluster.")
-   :window (str "The past period of time for which the statistics apply. "
-                "Click on a value to set the window for this page.")
-   :emitted "The number of Tuples emitted."
-   :transferred "The number of Tuples emitted that sent to one or more bolts."
-   :complete-lat (str "The average time a Tuple \"tree\" takes to be completely "
-                      "processed by the Topology. A value of 0 is expected "
-                      "if no acking is done.")
-   :spout-acked (str "The number of Tuple \"trees\" successfully processed. A "
-                     "value of 0 is expected if no acking is done.")
-   :spout-failed (str "The number of Tuple \"trees\" that were explicitly "
-                      "failed or timed out before acking was completed. A value "
-                      "of 0 is expected if no acking is done.")
-   :comp-id "The ID assigned to a the Component by the Topology."
-   :comp-id-link "Click on the name to view the Component's page."
-   :capacity (str "If this is around 1.0, the corresponding Bolt is running as "
-                  "fast as it can, so you may want to increase the Bolt's "
-                  "parallelism. This is (number executed * average execute "
-                  "latency) / measurement time.")
-   :exec-lat (str "The average time a Tuple spends in the execute method. The "
-                  "execute method may complete without sending an Ack for the "
-                  "tuple.")
-   :num-executed "The number of incoming Tuples processed."
-   :proc-lat (str "The average time it takes to Ack a Tuple after it is first "
-                  "received.  Bolts that join, aggregate or batch may not Ack a "
-                  "tuple until a number of other Tuples have been received.")
-   :bolt-acked "The number of Tuples acknowledged by this Bolt."
-   :bolt-failed "The number of tuples Failed by this Bolt."
-   :stream (str "The name of the Tuple stream given in the Topolgy, or \""
-                Utils/DEFAULT_STREAM_ID "\" if none was given.")
-   :exec-id "The unique executor ID."
-   :exec-uptime "The length of time an Executor (thread) has been alive."
-   :port (str "The port number used by the Worker to which an Executor is "
-              "assigned. Click on the port number to open the logviewer page "
-              "for this Worker.")})
-
-(defn mk-system-toggle-button [include-sys?]
-  [:p {:class "js-only"}
-   [:span.tip.right {:title (:sys-stats tips)}
-    [:input {:type "button"
-             :value (str (if include-sys? "Hide" "Show") " System Stats")
-             :onclick "toggleSys()"}]]])
-
-(defn ui-template [body]
-  (html4
-   [:head
-    [:title "Storm UI"]
-    (include-css "/css/bootstrap-1.4.0.css")
-    (include-css "/css/style.css")
-    (include-js "/js/jquery-1.6.2.min.js")
-    (include-js "/js/jquery.tablesorter.min.js")
-    (include-js "/js/jquery.cookies.2.2.0.min.js")
-    (include-js "/js/bootstrap-twipsy.js")
-    (include-js "/js/script.js")
-    (include-js "/js/arbor.js")
-    (include-js "/js/arbor-tween.js")
-    (include-js "/js/arbor-graphics.js")
-    (include-js "/js/visualization.js")
-    ]
-   [:body
-    [:h1 (link-to "/" "Storm UI")]
-    (seq body)
-    ]))
-
-=======
->>>>>>> 6dae731c
 (defn read-storm-version []
   (let [storm-home (System/getProperty "storm.home")
         release-path (format "%s/RELEASE" storm-home)
@@ -150,118 +57,6 @@
       (trim (slurp release-path))
       "Unknown")))
 
-<<<<<<< HEAD
-(defn cluster-summary-table [^ClusterSummary summ]
-  (let [sups (.get_supervisors summ)
-        used-slots (reduce + (map #(.get_num_used_workers ^SupervisorSummary %) sups))
-        total-slots (reduce + (map #(.get_num_workers ^SupervisorSummary %) sups))
-        free-slots (- total-slots used-slots)
-        total-tasks (->> (.get_topologies summ)
-                         (map #(.get_num_tasks ^TopologySummary %))
-                         (reduce +))
-        total-executors (->> (.get_topologies summ)
-                             (map #(.get_num_executors ^TopologySummary %))
-                             (reduce +))]
-    (table [{:text "Version" :attr {:class "tip right"
-                                    :title (:version tips)}}
-            {:text "Nimbus uptime" :attr {:class "tip right"
-                                          :title (:nimbus-uptime tips)}}
-            {:text "Supervisors" :attr {:class "tip above"
-                                        :title (:num-supervisors tips)}}
-            {:text "Used slots" :attr {:class "tip above"
-                                       :title (:num-slots tips)}}
-            {:text "Free slots" :attr {:class "tip above"
-                                       :title (:num-slots tips)}}
-            {:text "Total slots" :attr {:class "tip above"
-                                        :title (:num-slots tips)}}
-            {:text  "Executors" :attr {:class "tip above"
-                                       :title (:num-execs tips)}}
-            {:text "Tasks" :attr {:class "tip left"
-                                  :title (:num-tasks tips)}}]
-           [[(read-storm-version)
-             (pretty-uptime-sec (.get_nimbus_uptime_secs summ))
-             (count sups)
-             used-slots
-             free-slots
-             total-slots
-             total-executors
-             total-tasks]])
-    ))
-
-(defn topology-link
-  ([id] (topology-link id id))
-  ([id content]
-     (link-to (url-format "/topology/%s" id) (escape-html content))))
-
-(defn main-topology-summary-table [summs]
-  (sorted-table
-   [{:text "Name" :attr {:class "tip right"
-                         :title (str (:name tips) " " (:name-link tips))}}
-    {:text "Id" :attr {:class "tip right"
-                       :title (:topo-id tips)}}
-    {:text "Status" :attr {:class "tip above"
-                           :title (:status tips)}}
-    {:text "Uptime" :attr {:class "tip above"
-                           :title (:topo-uptime tips)}}
-    {:text "Num workers" :attr {:class "tip above"
-                                :title (:num-workers tips)}}
-    {:text "Num executors" :attr {:class "tip above"
-                                  :title (:num-execs tips)}}
-    {:text "Num tasks" :attr {:class "tip above"
-                              :title (:num-tasks tips)}}]
-   (for [^TopologySummary t summs]
-     [(topology-link (.get_id t) (.get_name t))
-      (escape-html (.get_id t))
-      (.get_status t)
-      (pretty-uptime-sec (.get_uptime_secs t))
-      (.get_num_workers t)
-      (.get_num_executors t)
-      (.get_num_tasks t)
-      ])
-   :time-cols [3]
-   :sort-list "[[0,0]]"
-   ))
-
-(defn supervisor-summary-table [summs]
-  (sorted-table
-   [{:text "Id" :attr {:class "tip right"
-                       :title (:sup-id tips)}}
-    {:text "Host" :attr {:class "tip above"
-                         :title (:sup-host tips)}}
-    {:text "Uptime" :attr {:class "tip above"
-                         :title (:sup-uptime tips)}}
-    {:text "Slots" :attr {:class "tip above"
-                          :title (:num-slots tips)}}
-    {:text "Used slots" :attr {:class "tip left"
-                               :title (:num-slots tips)}}]
-   (for [^SupervisorSummary s summs]
-     [(.get_supervisor_id s)
-      (.get_host s)
-      (pretty-uptime-sec (.get_uptime_secs s))
-      (.get_num_workers s)
-      (.get_num_used_workers s)])
-   :time-cols [2]))
-
-(defn configuration-table [conf]
-  (sorted-table ["Key" "Value"]
-    (map #(vector (key %) (str (val %))) conf)))
-
-(defn main-page []
-  (with-nimbus nimbus
-    (let [summ (.getClusterInfo ^Nimbus$Client nimbus)]
-      (concat
-       [[:h2 "Cluster Summary"]]
-       [(cluster-summary-table summ)]
-       [[:h2 "Topology summary"]]
-       (main-topology-summary-table (.get_topologies summ))
-       [[:h2 "Supervisor summary"]]
-       (supervisor-summary-table (.get_supervisors summ))
-       [[:h2 "Nimbus Configuration"]]
-       (configuration-table (from-json (.getNimbusConf ^Nimbus$Client nimbus)))
-       ))))
-
-=======
->>>>>>> 6dae731c
 (defn component-type [^StormTopology topology id]
   (let [bolts (.get_bolts topology)
         spouts (.get_spouts topology)]
@@ -485,95 +280,20 @@
        (map nil-to-zero)
        (apply max)))
 
-<<<<<<< HEAD
-(defn spout-stats [summs include-sys?]
+;; Watch These
+(defn spout-streams-stats [summs include-sys?]
   (let [stats-seq (get-filled-stats summs)]
     (aggregate-spout-streams
      (aggregate-spout-stats
       stats-seq include-sys?))))
 
-(defn spout-comp-table [top-id summ-map errors window include-sys?]
-  (sorted-table
-   [{:text "Id" :attr {:class "tip right"
-                       :title (str (:comp-id tips) " " (:comp-id-link tips))}}
-    {:text "Executors" :attr {:class "tip right"
-                       :title (:num-execs tips)}}
-    {:text "Tasks" :attr {:class "tip above"
-                   :title (:num-tasks tips)}}
-    {:text "Emitted" :attr {:class "tip above"
-                     :title (:emitted tips)}}
-    {:text "Transferred" :attr {:class "tip above"
-                         :title (:transferred tips)}}
-    {:text "Complete latency (ms)" :attr {:class "tip above"
-                                   :title (:complete-lat tips)}}
-    {:text "Acked" :attr {:class "tip above"
-                          :title (:spout-acked tips)}}
-    {:text "Failed" :attr {:class "tip above"
-                           :title (:spout-failed tips)}}
-    "Last error"]
-   (for [[id summs] summ-map
-         :let [stats (spout-stats summs include-sys?)]]
-     [(component-link top-id id)
-      (count summs)
-      (sum-tasks summs)
-      (get-in stats [:emitted window])
-      (get-in stats [:transferred window])
-      (float-str (get-in stats [:complete-latencies window]))
-      (get-in stats [:acked window])
-      (get-in stats [:failed window])
-      (most-recent-error (get errors id))
-      ]
-     )))
-
-(defn bolt-stats [summs include-sys?]
+;; Watch These
+(defn bolt-streams-stats [summs include-sys?]
   (let [stats-seq (get-filled-stats summs)]
     (aggregate-bolt-streams
      (aggregate-bolt-stats
       stats-seq include-sys?))))
 
-(defn bolt-comp-table [top-id summ-map errors window include-sys?]
-  (sorted-table
-   [{:text "Id" :attr {:class "tip right"
-                       :title (str (:comp-id tips) " " (:comp-id-link tips))}}
-    {:text "Executors" :attr {:class "tip right"
-                              :title (:num-execs tips)}}
-    {:text "Tasks" :attr {:class "tip above"
-                          :title (:num-tasks tips)}}
-    {:text "Emitted" :attr {:class "tip above"
-                            :title (:emitted tips)}}
-    {:text "Transferred" :attr {:class "tip above"
-                                :title (:transferred tips)}}
-    {:text "Capacity (last 10m)" :attr {:class "tip above"
-                                        :title (:capacity tips)}}
-    {:text "Execute latency (ms)" :attr {:class "tip above"
-                                         :title (:exec-lat tips)}}
-    {:text "Executed" :attr {:class "tip above"
-                             :title (:num-executed tips)}}
-    {:text "Process latency (ms)":attr {:class "tip above"
-                                        :title (:proc-lat tips)}}
-    {:text "Acked" :attr {:class "tip above"
-                          :title (:bolt-acked tips)}}
-    {:text "Failed" :attr {:class "tip left"
-                           :title (:bolt-failed tips)}}
-    "Last error"]
-   (for [[id summs] summ-map
-         :let [stats (bolt-stats summs include-sys?)
-               ]]
-     [(component-link top-id id)
-      (count summs)
-      (sum-tasks summs)
-      (get-in stats [:emitted window])
-      (get-in stats [:transferred window])
-      (render-capacity (compute-bolt-capacity summs))
-      (float-str (get-in stats [:execute-latencies window]))
-      (get-in stats [:executed window])
-      (float-str (get-in stats [:process-latencies window]))
-      (get-in stats [:acked window])
-      (get-in stats [:failed window])
-      (most-recent-error (get errors id))
-      ]
-     )))
-=======
 (defn total-aggregate-stats [spout-summs bolt-summs include-sys?]
   (let [spout-stats (get-filled-stats spout-summs)
         bolt-stats (get-filled-stats bolt-summs)
@@ -596,7 +316,6 @@
                clojurify-structure
                (dissoc ":all-time")
                keys)))
->>>>>>> 6dae731c
 
 (defn window-hint [window]
   (if (= window ":all-time")
@@ -611,8 +330,6 @@
                          (StringEscapeUtils/escapeJavaScript id) "', '"
                          (StringEscapeUtils/escapeJavaScript name) "', '"
                          command "', " is-wait ", " default-wait ")")}])
-
-<<<<<<< HEAD
 
 (defn sanitize-stream-name [name]
   (let [sym-regex #"(?![A-Za-z_\-:\.])."]
@@ -646,12 +363,12 @@
                 :capacity            bolt-cap
 
                 :latency             (if bolt-summs
-                                       (get-in (bolt-stats bolt-summs true) [:process-latencies window])
-                                       (get-in (spout-stats spout-summs true) [:complete-latencies window]))
+                                       (get-in (bolt-streams-stats bolt-summs true) [:process-latencies window])
+                                       (get-in (spout-streams-stats spout-summs true) [:complete-latencies window]))
 
                 :transferred         (or
-                                      (get-in (spout-stats spout-summs true) [:transferred window]) 
-                                      (get-in (bolt-stats bolt-summs true) [:transferred window]))
+                                      (get-in (spout-streams-stats spout-summs true) [:transferred window]) 
+                                      (get-in (bolt-streams-stats bolt-summs true) [:transferred window]))
                 :stats               (let [mapfn (fn [dat]
                                                    (map (fn [^ExecutorSummary summ]
                                                           {:host (.get_host summ)
@@ -673,7 +390,6 @@
                                         :grouping (clojure.core/name (thrift/grouping-type group))})})])]
     (into {} (doall components))))
 
-
 (defn stream-boxes [datmap]
   (let [filter-fn (mk-include-sys-fn true)
         streams
@@ -681,36 +397,11 @@
                      (apply concat
                             (for [[k v] datmap]
                               (for [m (get v :inputs)]
-                                [(get m :stream) (get m :sani-stream)]))))))
-        boxes
-        (map (fn [[stream sani-stream]] 
-                  (html
-                   [:td
-                    [:input {:type "checkbox" :id sani-stream, :class "stream-box", :checked (is-ack-stream stream)}]
-                    stream]))
-                streams)]
+                                { :stream (get m :stream) :sani-stream (get m :sani-stream) :checked (is-ack-stream (get m :stream))}))))))]
     (map (fn [row] 
-           [:tr row]) (partition 4 4 (repeat 4 "<td></td>") boxes))))
-    
-
-(defn mk-visualizations [spouts bolts spout-comp-summs bolt-comp-summs window id]
-  (let [mappd (visualization-data 
-               (merge (hashmap-to-persistent spouts) 
-                      (hashmap-to-persistent bolts)) 
-               spout-comp-summs 
-               bolt-comp-summs
-               window
-               id)
-        json-data (to-json  mappd)]
-    (concat
-     [[:input {:type :button :id "show-hide-visualization" :value "Show Visualization"}]]
-     [[:p
-       [:div {:id "visualization-container" :style "display:none;"}
-         (concat
-          [[:p [:table (stream-boxes mappd)]]]
-          [[:canvas {:id "topoGraph" :width 1024 :height 768 :style "border:1px solid #000000;"}]])]]])))
+           {:row row}) (partition 4 4 nil streams))))
   
-(defn mk-visualization-json [id window include-sys?]
+(defn mk-visualization-data [id window include-sys?]
   (with-nimbus nimbus
     (let [window (if window window ":all-time")
           topology (.getTopology ^Nimbus$Client nimbus id)
@@ -723,14 +414,14 @@
           bolt-comp-summs (group-by-comp bolt-summs)
           bolt-comp-summs (filter-key (mk-include-sys-fn include-sys?) bolt-comp-summs)
           topology-conf (from-json (.getTopologyConf ^Nimbus$Client nimbus id))]
-      (to-json (visualization-data 
-                  (merge (hashmap-to-persistent spouts)
-                         (hashmap-to-persistent bolts))
-                  spout-comp-summs 
-                  bolt-comp-summs 
-                  window 
-                  id)))))
-=======
+      (visualization-data 
+       (merge (hashmap-to-persistent spouts)
+              (hashmap-to-persistent bolts))
+       spout-comp-summs 
+       bolt-comp-summs 
+       window 
+       id))))
+
 (defn cluster-configuration []
   (with-nimbus nimbus
     (.getNimbusConf ^Nimbus$Client nimbus)))
@@ -871,7 +562,6 @@
         "failed" (get-in stats [:failed k])
         }
        )))
->>>>>>> 6dae731c
 
 (defn topology-page [id window include-sys?]
   (with-nimbus nimbus
@@ -890,41 +580,13 @@
           msg-timeout (topology-conf TOPOLOGY-MESSAGE-TIMEOUT-SECS)
           spouts (.get_spouts topology)
           bolts (.get_bolts topology)
+          visualizer-data (visualization-data (merge (hashmap-to-persistent spouts)
+                                                     (hashmap-to-persistent bolts))
+                                              spout-comp-summs
+                                              bolt-comp-summs
+                                              window
+                                              id)
           ]
-<<<<<<< HEAD
-      (concat
-       [[:h2 "Topology summary"]]
-       [(topology-summary-table summ)]
-       [[:h2 {:class "js-only"} "Topology actions"]]
-       [[:p {:class "js-only"} (concat
-         [(topology-action-button id name "Activate" "activate" false 0 (= "INACTIVE" status))]
-         [(topology-action-button id name "Deactivate" "deactivate" false 0 (= "ACTIVE" status))]
-         [(topology-action-button id name "Rebalance" "rebalance" true msg-timeout (or (= "ACTIVE" status) (= "INACTIVE" status)))]
-         [(topology-action-button id name "Kill" "kill" true msg-timeout (not= "KILLED" status))]
-       )]]
-       [[:h2 "Topology stats"]]
-       (topology-stats-table id window (total-aggregate-stats spout-summs bolt-summs include-sys?))
-       [[:h2 "Spouts (" window-hint ")"]]
-       (spout-comp-table id spout-comp-summs (.get_errors summ) window include-sys?)
-       [[:h2 "Bolts (" window-hint ")"]]
-       (bolt-comp-table id bolt-comp-summs (.get_errors summ) window include-sys?)
-       [[:h2 "Visualization"]]
-       (mk-visualizations spouts bolts spout-comp-summs bolt-comp-summs window id)
-       [[:h2 "Topology Configuration"]]
-       (configuration-table topology-conf)
-       ))))
-
-(defn component-task-summs [^TopologyInfo summ topology id]
-  (let [spout-summs (filter (partial spout-summary? topology) (.get_executors summ))
-        bolt-summs (filter (partial bolt-summary? topology) (.get_executors summ))
-        spout-comp-summs (group-by-comp spout-summs)
-        bolt-comp-summs (group-by-comp bolt-summs)
-        ret (if (contains? spout-comp-summs id)
-              (spout-comp-summs id)
-              (bolt-comp-summs id))]
-    (sort-by #(-> ^ExecutorSummary % .get_executor_info .get_task_start) ret)
-    ))
-=======
       (merge
        (topology-summary summ)
        {"window" window
@@ -933,9 +595,11 @@
         "topologyStats" (topology-stats id window (total-aggregate-stats spout-summs bolt-summs include-sys?))
         "spouts" (spout-comp id spout-comp-summs (.get_errors summ) window include-sys?)
         "bolts" (bolt-comp id bolt-comp-summs (.get_errors summ) window include-sys?)
-        "configuration" topology-conf})
+        "configuration" topology-conf
+        "visualizationTable" (stream-boxes visualizer-data)
+        })
       )))
->>>>>>> 6dae731c
+
 
 (defn spout-output-stats [stream-summary window]
   (let [stream-summary (map-val swap-map-order (swap-map-order stream-summary))]
@@ -1101,32 +765,6 @@
    })
 
 (defroutes main-routes
-<<<<<<< HEAD
-  (GET "/" [:as {cookies :cookies}]
-       (-> (main-page)
-           ui-template))
-  (GET "/topology/:id" [:as {cookies :cookies} id & m]
-       (let [include-sys? (get-include-sys? cookies)
-            id (url-decode id)]
-         (try
-           (-> (topology-page (url-decode id) (:window m) include-sys?)
-             (concat [(mk-system-toggle-button include-sys?)])
-             ui-template)
-           (catch Exception e (resp/redirect "/")))))
-  (GET "/topology/:id/visualization" [:as {:keys [cookies servlet-request]} id & m]
-         (let [include-sys? (get-include-sys? cookies)]
-           {:status 200
-            :headers {"Content-Type" "application/json"}
-            :body (mk-visualization-json id (:window m) include-sys?)}))
-  (GET "/topology/:id/component/:component" [:as {cookies :cookies} id component & m]
-       (let [include-sys? (get-include-sys? cookies)
-            id (url-decode id)
-            component (url-decode component)]
-         (-> (component-page id component (:window m) include-sys?)
-             (concat [(mk-system-toggle-button include-sys?)])
-             ui-template)))
-  (POST "/topology/:id/activate" [id]
-=======
   (GET "/api/v1/cluster/configuration" []
        (cluster-configuration))
   (GET "/api/v1/cluster/summary" []
@@ -1138,12 +776,13 @@
   (GET  "/api/v1/topology/:id" [id & m]
         (let [id (url-decode id)]
           (json-response (topology-page id (:window m) (check-include-sys? (:sys m))))))
+  (GET "/api/v1/topology/:id/visualization" [:as {:keys [cookies servlet-request]} id & m]
+       (json-response (mk-visualization-data id (:window m) (check-include-sys? (:sys m)))))
   (GET "/api/v1/topology/:id/component/:component" [id component & m]
        (let [id (url-decode id)
              component (url-decode component)]
          (json-response (component-page id component (:window m) (check-include-sys? (:sys m))))))
   (POST "/api/v1/topology/:id/activate" [id]
->>>>>>> 6dae731c
     (with-nimbus nimbus
       (let [id (url-decode id)
             tplg (.getTopologyInfo ^Nimbus$Client nimbus id)
