--- conflicted
+++ resolved
@@ -30,12 +30,8 @@
             LogConfig LogLevel LogLevelAction])
   (:import [java.util HashMap])
   (:import [java.io File])
-<<<<<<< HEAD
   (:import [org.apache.storm.utils Time Utils ConfigUtils])
-=======
-  (:import [org.apache.storm.utils Time Utils])
   (:import [org.apache.storm.zookeeper Zookeeper])
->>>>>>> c75ddca2
   (:import [org.apache.commons.io FileUtils])
   (:use [org.apache.storm testing MockAutoCred util config log timer zookeeper])
   (:use [org.apache.storm.daemon common])
