--- conflicted
+++ resolved
@@ -21,13 +21,9 @@
   (:import [org.apache.storm.testing TestWordCounter TestWordSpout TestGlobalCount
             TestAggregatesCounter TestConfBolt AckFailMapTracker AckTracker TestPlannerSpout])
   (:import [org.apache.storm.tuple Fields])
-<<<<<<< HEAD
   (:import [org.apache.storm.cluster StormClusterStateImpl])
-  (:use [org.apache.storm testing config clojure util converter])
-=======
+  (:use [org.apache.storm.internal clojure])
   (:use [org.apache.storm testing config util])
-  (:use [org.apache.storm.internal clojure])
->>>>>>> d0cd52b7
   (:use [org.apache.storm.daemon common])
   (:import [org.apache.storm Thrift])
   (:import [org.apache.storm.utils Utils]))
